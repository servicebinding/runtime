--- conflicted
+++ resolved
@@ -9,15 +9,9 @@
 	github.com/stretchr/testify v1.8.4
 	github.com/vmware-labs/reconciler-runtime v0.17.0
 	gomodules.xyz/jsonpatch/v2 v2.4.0
-<<<<<<< HEAD
 	k8s.io/api v0.29.1
 	k8s.io/apimachinery v0.29.1
 	k8s.io/client-go v0.29.1
-=======
-	k8s.io/api v0.29.0
-	k8s.io/apimachinery v0.29.0
-	k8s.io/client-go v0.29.0
->>>>>>> 543cbbfd
 	k8s.io/utils v0.0.0-20230726121419-3b25d923346b
 	sigs.k8s.io/controller-runtime v0.16.3
 	sigs.k8s.io/yaml v1.4.0
@@ -76,13 +70,8 @@
 	gopkg.in/inf.v0 v0.9.1 // indirect
 	gopkg.in/yaml.v2 v2.4.0 // indirect
 	gopkg.in/yaml.v3 v3.0.1 // indirect
-<<<<<<< HEAD
-	k8s.io/apiextensions-apiserver v0.28.3 // indirect
-	k8s.io/component-base v0.28.3 // indirect
-=======
-	k8s.io/apiextensions-apiserver v0.29.0 // indirect
-	k8s.io/component-base v0.29.0 // indirect
->>>>>>> 543cbbfd
+	k8s.io/apiextensions-apiserver v0.29.1 // indirect
+	k8s.io/component-base v0.29.1 // indirect
 	k8s.io/klog/v2 v2.110.1 // indirect
 	k8s.io/kube-openapi v0.0.0-20231010175941-2dd684a91f00 // indirect
 	sigs.k8s.io/json v0.0.0-20221116044647-bc3834ca7abd // indirect
